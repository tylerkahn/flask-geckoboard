"""
Tests for the Geckoboard decorators.
"""

import simplejson
from django.http import HttpRequest, HttpResponseForbidden
from django.utils.datastructures import SortedDict

from django_geckoboard.decorators import widget, number_widget, rag_widget, \
        text_widget, pie_chart, line_chart, geck_o_meter, TEXT_NONE, \
        TEXT_INFO, TEXT_WARN, funnel, bullet
from django_geckoboard.tests.utils import TestCase
import base64


class WidgetDecoratorTestCase(TestCase):
    """
    Tests for the ``widget`` decorator.
    """

    def setUp(self):
        super(WidgetDecoratorTestCase, self).setUp()
        self.settings_manager.delete('GECKOBOARD_API_KEY')
        self.xml_request = HttpRequest()
        self.xml_request.POST['format'] = '1'
        self.json_request = HttpRequest()
        self.json_request.POST['format'] = '2'

    def test_api_key(self):
        self.settings_manager.set(GECKOBOARD_API_KEY='abc')
        req = HttpRequest()
        req.META['HTTP_AUTHORIZATION'] = "basic %s" % base64.b64encode('abc')
        resp = widget(lambda r: "test")(req)
        self.assertEqual('<?xml version="1.0" ?><root>test</root>',
                resp.content)

    def test_missing_api_key(self):
        self.settings_manager.set(GECKOBOARD_API_KEY='abc')
        req = HttpRequest()
        resp = widget(lambda r: "test")(req)
        self.assertTrue(isinstance(resp, HttpResponseForbidden), resp)
        self.assertEqual('Geckoboard API key incorrect', resp.content)

    def test_wrong_api_key(self):
        self.settings_manager.set(GECKOBOARD_API_KEY='abc')
        req = HttpRequest()
        req.META['HTTP_AUTHORIZATION'] = "basic %s" % base64.b64encode('def')
        resp = widget(lambda r: "test")(req)
        self.assertTrue(isinstance(resp, HttpResponseForbidden), resp)
        self.assertEqual('Geckoboard API key incorrect', resp.content)

    def test_xml_parameter_get(self):
        req = HttpRequest()
        req.GET['format'] = '1'
        resp = widget(lambda r: "test")(req)
        self.assertEqual('<?xml version="1.0" ?><root>test</root>',
                resp.content)
        self.assertEqual(resp._headers['content-type'], ('Content-Type', 'application/xml'))

    def test_json_parameter_get(self):
        req = HttpRequest()
        req.GET['format'] = '2'
        resp = widget(lambda r: "test")(req)
        self.assertEqual('"test"', resp.content)
        self.assertEqual(resp._headers['content-type'], ('Content-Type', 'application/json'))

<<<<<<< HEAD
    def test_encrypted_json_get(self):
        req = HttpRequest()
        req.GET['format'] = '2'
        resp = widget(encrypted=True)(lambda r: "test")(req)
        self.assertNotEqual('"test"', resp.content)
        self.assertEqual(44, len(resp.content))
        self.assertEqual(resp._headers['content-type'], ('Content-Type', 'application/json'))

=======
    def test_json_get(self):
        req = HttpRequest()
        resp = widget(format="json")(lambda r: "test")(req)
        self.assertEqual('"test"', resp.content)
        self.assertEqual(resp._headers['content-type'], ('Content-Type', 'application/json'))

    def test_xml_get(self):
        req = HttpRequest()
        resp = widget(format="xml")(lambda r: "test")(req)
        self.assertEqual('<?xml version="1.0" ?><root>test</root>',
                resp.content)
        self.assertEqual(resp._headers['content-type'], ('Content-Type', 'application/xml'))

    def test_wrong_format(self):
        req = HttpRequest()
        resp = widget(format="csv")(lambda r: "test")(req)
        self.assertEqual('<?xml version="1.0" ?><root>test</root>',
                resp.content)
        self.assertEqual(resp._headers['content-type'], ('Content-Type', 'application/xml'))

>>>>>>> 20f5f166
    def test_xml_post(self):
        req = HttpRequest()
        req.POST['format'] = '1'
        resp = widget(lambda r: "test")(req)
        self.assertEqual('<?xml version="1.0" ?><root>test</root>',
                resp.content)
        self.assertEqual(resp._headers['content-type'], ('Content-Type', 'application/xml'))

    def test_json_post(self):
        req = HttpRequest()
        req.POST['format'] = '2'
        resp = widget(lambda r: "test")(req)
        self.assertEqual('"test"', resp.content)
        self.assertEqual(resp._headers['content-type'], ('Content-Type', 'application/json'))

    def test_scalar_xml(self):
        resp = widget(lambda r: "test")(self.xml_request)
        self.assertEqual('<?xml version="1.0" ?><root>test</root>',
                resp.content)

    def test_scalar_json(self):
        resp = widget(lambda r: "test")(self.json_request)
        self.assertEqual('"test"', resp.content)

    def test_dict_xml(self):
        resp = widget(lambda r: SortedDict([('a', 1),
                ('b', 2)]))(self.xml_request)
        self.assertEqual('<?xml version="1.0" ?><root><a>1</a><b>2</b></root>',
                resp.content)

    def test_dict_json(self):
        resp = widget(lambda r: SortedDict([('a', 1),
                ('b', 2)]))(self.json_request)
        self.assertEqual('{"a": 1, "b": 2}', resp.content)

    def test_list_xml(self):
        resp = widget(lambda r: {'list': [1, 2, 3]})(self.xml_request)
        self.assertEqual('<?xml version="1.0" ?><root><list>1</list>'
                '<list>2</list><list>3</list></root>', resp.content)

    def test_list_json(self):
        resp = widget(lambda r: {'list': [1, 2, 3]})(self.json_request)
        self.assertEqual('{"list": [1, 2, 3]}', resp.content)

    def test_dict_list_xml(self):
        resp = widget(lambda r: {'item': [{'value': 1, 'text': "test1"},
                {'value': 2, 'text': "test2"}]})(self.xml_request)
        self.assertEqual('<?xml version="1.0" ?><root>'
                '<item><text>test1</text><value>1</value></item>'
                '<item><text>test2</text><value>2</value></item></root>',
                resp.content)

    def test_dict_list_json(self):
        resp = widget(lambda r: {'item': [SortedDict([('value', 1),
                ('text', "test1")]), SortedDict([('value', 2), ('text',
                        "test2")])]})(self.json_request)
        self.assertEqual('{"item": [{"value": 1, "text": "test1"}, '
                '{"value": 2, "text": "test2"}]}', resp.content)


class NumberDecoratorTestCase(TestCase):
    """
    Tests for the ``number`` decorator.
    """

    def setUp(self):
        super(NumberDecoratorTestCase, self).setUp()
        self.settings_manager.delete('GECKOBOARD_API_KEY')
        self.request = HttpRequest()
        self.request.POST['format'] = '2'

    def test_scalar(self):
        widget = number_widget(lambda r: 10)
        resp = widget(self.request)
        self.assertEqual('{"item": [{"value": 10}]}', resp.content)

    def test_singe_value(self):
        widget = number_widget(lambda r: [10])
        resp = widget(self.request)
        self.assertEqual('{"item": [{"value": 10}]}', resp.content)

    def test_single_value_and_parameter(self):
        widget = number_widget(absolute='true')(lambda r: [10])
        resp = widget(self.request)
        json = '{"item": [{"value": 10}], "absolute": "true"}'
        self.assertEqual(json, resp.content)

    def test_single_value_and_parameter_with_format(self):
        # reset POST
        del self.request.POST['format']
        widget = number_widget(absolute='true', format="json")(lambda r: [10])
        resp = widget(self.request)
        json = '{"item": [{"value": 10}], "absolute": "true"}'
        self.assertEqual(json, resp.content)

    def test_single_value_as_dictionary(self):
        widget = number_widget(lambda r: [{'value': 10}])
        resp = widget(self.request)
        json = '{"item": [{"value": 10}]}'
        self.assertEqual(json, resp.content)

    def test_single_value_as_dictionary_with_prefix(self):
        widget = number_widget(lambda r: [{'value': 10, 'prefix': '$'}])
        resp = widget(self.request)
        json = '{"item": [{"prefix": "$", "value": 10}]}'
        self.assertEqual(json, resp.content)

    def test_two_values(self):
        widget = number_widget(lambda r: [10, 9])
        resp = widget(self.request)
        self.assertEqual('{"item": [{"value": 10}, {"value": 9}]}',
                resp.content)

    def test_two_values_and_parameter(self):
        widget = number_widget(absolute='true')(lambda r: [10, 9])
        resp = widget(self.request)
        json = '{"item": [{"value": 10}, {"value": 9}], "absolute": "true"}'
        self.assertEqual(json, resp.content)

    def test_two_values_as_dictionary(self):
        widget = number_widget(lambda r: [{'value': 10}, {'value': 9}])
        resp = widget(self.request)
        json = '{"item": [{"value": 10}, {"value": 9}]}'
        self.assertEqual(json, resp.content)

    def test_two_values_as_dictionary_with_prefix(self):
        widget = number_widget(lambda r: [{'value': 10, 'prefix': '$'}, {'value': 9}])
        resp = widget(self.request)
        json = '{"item": [{"prefix": "$", "value": 10}, {"value": 9}]}'
        self.assertEqual(json, resp.content)


class RAGDecoratorTestCase(TestCase):
    """
    Tests for the ``rag`` decorator.
    """

    def setUp(self):
        super(RAGDecoratorTestCase, self).setUp()
        self.settings_manager.delete('GECKOBOARD_API_KEY')
        self.request = HttpRequest()
        self.request.POST['format'] = '2'

    def test_scalars(self):
        widget = rag_widget(lambda r: (10, 5, 1))
        resp = widget(self.request)
        self.assertEqual(
                '{"item": [{"value": 10}, {"value": 5}, {"value": 1}]}',
                resp.content)

    def test_tuples(self):
        widget = rag_widget(lambda r: ((10, "ten"), (5, "five"),
                (1, "one")))
        resp = widget(self.request)
        self.assertEqual('{"item": [{"value": 10, "text": "ten"}, '
                '{"value": 5, "text": "five"}, {"value": 1, "text": "one"}]}',
                resp.content)


class TextDecoratorTestCase(TestCase):
    """
    Tests for the ``text`` decorator.
    """

    def setUp(self):
        super(TextDecoratorTestCase, self).setUp()
        self.settings_manager.delete('GECKOBOARD_API_KEY')
        self.request = HttpRequest()
        self.request.POST['format'] = '2'

    def test_string(self):
        widget = text_widget(lambda r: "test message")
        resp = widget(self.request)
        self.assertEqual('{"item": [{"text": "test message", "type": 0}]}',
                resp.content)

    def test_list(self):
        widget = text_widget(lambda r: ["test1", "test2"])
        resp = widget(self.request)
        self.assertEqual('{"item": [{"text": "test1", "type": 0}, '
                '{"text": "test2", "type": 0}]}', resp.content)

    def test_list_tuples(self):
        widget = text_widget(lambda r: [("test1", TEXT_NONE),
                ("test2", TEXT_INFO), ("test3", TEXT_WARN)])
        resp = widget(self.request)
        self.assertEqual('{"item": [{"text": "test1", "type": 0}, '
                '{"text": "test2", "type": 2}, '
                '{"text": "test3", "type": 1}]}', resp.content)


class PieChartDecoratorTestCase(TestCase):
    """
    Tests for the ``pie_chart`` decorator.
    """

    def setUp(self):
        super(PieChartDecoratorTestCase, self).setUp()
        self.settings_manager.delete('GECKOBOARD_API_KEY')
        self.request = HttpRequest()
        self.request.POST['format'] = '2'

    def test_scalars(self):
        widget = pie_chart(lambda r: [1, 2, 3])
        resp = widget(self.request)
        self.assertEqual(
                '{"item": [{"value": 1}, {"value": 2}, {"value": 3}]}',
                resp.content)

    def test_tuples(self):
        widget = pie_chart(lambda r: [(1, ), (2, ), (3, )])
        resp = widget(self.request)
        self.assertEqual(
                '{"item": [{"value": 1}, {"value": 2}, {"value": 3}]}',
                resp.content)

    def test_2tuples(self):
        widget = pie_chart(lambda r: [(1, "one"), (2, "two"),
                (3, "three")])
        resp = widget(self.request)
        self.assertEqual('{"item": [{"value": 1, "label": "one"}, '
                '{"value": 2, "label": "two"}, '
                '{"value": 3, "label": "three"}]}', resp.content)

    def test_3tuples(self):
        widget = pie_chart(lambda r: [(1, "one", "00112233"),
                (2, "two", "44556677"), (3, "three", "8899aabb")])
        resp = widget(self.request)
        self.assertEqual('{"item": ['
                '{"value": 1, "label": "one", "colour": "00112233"}, '
                '{"value": 2, "label": "two", "colour": "44556677"}, '
                '{"value": 3, "label": "three", "colour": "8899aabb"}]}',
                resp.content)


class LineChartDecoratorTestCase(TestCase):
    """
    Tests for the ``line_chart`` decorator.
    """

    def setUp(self):
        super(LineChartDecoratorTestCase, self).setUp()
        self.settings_manager.delete('GECKOBOARD_API_KEY')
        self.request = HttpRequest()
        self.request.POST['format'] = '2'

    def test_values(self):
        widget = line_chart(lambda r: ([1, 2, 3],))
        resp = widget(self.request)
        self.assertEqual('{"item": [1, 2, 3], "settings": {}}', resp.content)

    def test_x_axis(self):
        widget = line_chart(lambda r: ([1, 2, 3],
                ["first", "last"]))
        resp = widget(self.request)
        self.assertEqual('{"item": [1, 2, 3], '
                '"settings": {"axisx": ["first", "last"]}}', resp.content)

    def test_axes(self):
        widget = line_chart(lambda r: ([1, 2, 3],
                ["first", "last"], ["low", "high"]))
        resp = widget(self.request)
        self.assertEqual('{"item": [1, 2, 3], "settings": '
                '{"axisx": ["first", "last"], "axisy": ["low", "high"]}}',
                resp.content)

    def test_color(self):
        widget = line_chart(lambda r: ([1, 2, 3],
                ["first", "last"], ["low", "high"], "00112233"))
        resp = widget(self.request)
        self.assertEqual('{"item": [1, 2, 3], "settings": '
                '{"axisx": ["first", "last"], "axisy": ["low", "high"], '
                '"colour": "00112233"}}', resp.content)


class GeckOMeterDecoratorTestCase(TestCase):
    """
    Tests for the ``line_chart`` decorator.
    """

    def setUp(self):
        super(GeckOMeterDecoratorTestCase, self).setUp()
        self.settings_manager.delete('GECKOBOARD_API_KEY')
        self.request = HttpRequest()
        self.request.POST['format'] = '2'

    def test_scalars(self):
        widget = geck_o_meter(lambda r: (2, 1, 3))
        resp = widget(self.request)
        self.assertEqual('{"item": 2, "max": {"value": 3}, '
                '"min": {"value": 1}}', resp.content)

    def test_tuples(self):
        widget = geck_o_meter(lambda r: (2, (1, "min"), (3, "max")))
        resp = widget(self.request)
        self.assertEqual('{"item": 2, "max": {"value": 3, "text": "max"}, '
                '"min": {"value": 1, "text": "min"}}', resp.content)


class FunnelDecoratorTestCase(TestCase):
    """
    Tests for the ``funnel`` decorator
    """

    def setUp(self):
        super(FunnelDecoratorTestCase, self).setUp()
        self.settings_manager.delete('GECKOBOARD_API_KEY')
        self.request = HttpRequest()
        self.request.POST['format'] = '2'
        self.funnel_data = {
            "items":[
                (50, 'step 2'),
                (100, 'step 1'),
            ],
            "type": "reverse",
            "percentage": "hide"
        }
        self.funnel_json = {
            "items":[
                {"value": 50, "label": "step 2"},
                {"value": 100, "label": "step 1"},
            ],
            "type": "reverse",
            "percentage": "hide"
        }

    def test_funnel(self):
        widget = funnel(lambda r: self.funnel_data)
        resp = widget(self.request)
        json = simplejson.loads(resp.content)
        data = {
            'type': 'reverse',
            'percentage': 'hide',
            'item': [
                {'value': 50, 'label': 'step 2'},
                {'value': 100, 'label': 'step 1'},
            ],
        }
        self.assertEqual(json, data)

    def test_funnel_sorting(self):
        sortable_data = self.funnel_data
        sortable_data.update({
            'sort': True
        })
        widget = funnel(lambda r: sortable_data)
        resp = widget(self.request)
        json = simplejson.loads(resp.content)
        data = {
            'type': 'reverse',
            'percentage': 'hide',
            'item': [
                {'value': 100, 'label': 'step 1'},
                {'value': 50, 'label': 'step 2'},
            ],
        }
        self.assertEqual(json, data)


class BulletDecoratorTestCase(TestCase):
    """
    Tests for the ``bullet`` decorator
    """

    def setUp(self):
        super(BulletDecoratorTestCase, self).setUp()
        self.settings_manager.delete('GECKOBOARD_API_KEY')
        self.request = HttpRequest()
        self.request.POST['format'] = '2'
        self.bullet_data_minimal = {
            'label':'Some label',
            'axis_points':[0, 200, 400, 600, 800, 1000],
            'current':500,
            'comparative':600,
            'auto_scale':False,
        }

    def test_bullet_minimal(self):
        """Minimal set of parameters. Some values are computed by the decorator."""
        widget = bullet(lambda r: self.bullet_data_minimal)
        resp = widget(self.request)
        # Parse
        data = simplejson.loads(resp.content)
        # Alias for readability
        item = data['item']
        # Tests
        self.assertEqual(data['orientation'], 'horizontal')
        self.assertEqual(item['label'], "Some label")
        self.assertEqual(item['axis']['point'], [0, 200, 400, 600, 800, 1000])
        self.assertEqual(item['measure']['current']['start'], 0)
        self.assertEqual(item['measure']['current']['end'], 500)
        self.assertEqual(item['comparative']['point'], 600)
        self.assertEqual(item['range']['red']['start'], 0)
        self.assertEqual(item['range']['red']['end'], 332)
        self.assertEqual(item['range']['amber']['start'], 333)
        self.assertEqual(item['range']['amber']['end'], 666)
        self.assertEqual(item['range']['green']['start'], 667)
        self.assertEqual(item['range']['green']['end'], 1000)

    def test_auto_scale(self):
        bullet_data = self.bullet_data_minimal.copy()
        bullet_data['auto_scale'] = True
        widget = bullet(lambda r: bullet_data)

        resp = widget(self.request)
        # Parse
        data = simplejson.loads(resp.content)
        # Alias for readability
        item = data['item']
        # Tests
        self.assertEqual(data['orientation'], 'horizontal')
        self.assertEqual(item['label'], "Some label")
        self.assertEqual(item['axis']['point'], [0, 0.2, 0.4, 0.6, 0.8, 1.0])
        self.assertEqual(item['measure']['current']['start'], 0)
        self.assertEqual(item['measure']['current']['end'], 0.5)
        self.assertEqual(item['comparative']['point'], 0.6)
        self.assertEqual(item['range']['red']['start'], 0)
        self.assertEqual(item['range']['red']['end'], .33)
        self.assertEqual(item['range']['amber']['start'], .33)
        self.assertEqual(item['range']['amber']['end'], .67)
        self.assertEqual(item['range']['green']['start'], .67)
        self.assertEqual(item['range']['green']['end'], 1.0)<|MERGE_RESOLUTION|>--- conflicted
+++ resolved
@@ -49,6 +49,13 @@
         self.assertTrue(isinstance(resp, HttpResponseForbidden), resp)
         self.assertEqual('Geckoboard API key incorrect', resp.content)
 
+    def test_xml_get(self):
+        req = HttpRequest()
+        resp = widget(format="xml")(lambda r: "test")(req)
+        self.assertEqual('<?xml version="1.0" ?><root>test</root>',
+                resp.content)
+        self.assertEqual(resp._headers['content-type'], ('Content-Type', 'application/xml'))
+
     def test_xml_parameter_get(self):
         req = HttpRequest()
         req.GET['format'] = '1'
@@ -57,14 +64,26 @@
                 resp.content)
         self.assertEqual(resp._headers['content-type'], ('Content-Type', 'application/xml'))
 
-    def test_json_parameter_get(self):
-        req = HttpRequest()
-        req.GET['format'] = '2'
-        resp = widget(lambda r: "test")(req)
+    def test_json_get(self):
+        req = HttpRequest()
+        resp = widget(format="json")(lambda r: "test")(req)
         self.assertEqual('"test"', resp.content)
         self.assertEqual(resp._headers['content-type'], ('Content-Type', 'application/json'))
 
-<<<<<<< HEAD
+    def test_json_parameter_get(self):
+        req = HttpRequest()
+        req.GET['format'] = '2'
+        resp = widget(lambda r: "test")(req)
+        self.assertEqual('"test"', resp.content)
+        self.assertEqual(resp._headers['content-type'], ('Content-Type', 'application/json'))
+
+    def test_wrong_format(self):
+        req = HttpRequest()
+        resp = widget(format="csv")(lambda r: "test")(req)
+        self.assertEqual('<?xml version="1.0" ?><root>test</root>',
+                resp.content)
+        self.assertEqual(resp._headers['content-type'], ('Content-Type', 'application/xml'))
+
     def test_encrypted_json_get(self):
         req = HttpRequest()
         req.GET['format'] = '2'
@@ -73,28 +92,6 @@
         self.assertEqual(44, len(resp.content))
         self.assertEqual(resp._headers['content-type'], ('Content-Type', 'application/json'))
 
-=======
-    def test_json_get(self):
-        req = HttpRequest()
-        resp = widget(format="json")(lambda r: "test")(req)
-        self.assertEqual('"test"', resp.content)
-        self.assertEqual(resp._headers['content-type'], ('Content-Type', 'application/json'))
-
-    def test_xml_get(self):
-        req = HttpRequest()
-        resp = widget(format="xml")(lambda r: "test")(req)
-        self.assertEqual('<?xml version="1.0" ?><root>test</root>',
-                resp.content)
-        self.assertEqual(resp._headers['content-type'], ('Content-Type', 'application/xml'))
-
-    def test_wrong_format(self):
-        req = HttpRequest()
-        resp = widget(format="csv")(lambda r: "test")(req)
-        self.assertEqual('<?xml version="1.0" ?><root>test</root>',
-                resp.content)
-        self.assertEqual(resp._headers['content-type'], ('Content-Type', 'application/xml'))
-
->>>>>>> 20f5f166
     def test_xml_post(self):
         req = HttpRequest()
         req.POST['format'] = '1'
